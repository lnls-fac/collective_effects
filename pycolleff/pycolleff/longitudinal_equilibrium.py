--- conflicted
+++ resolved
@@ -934,7 +934,6 @@
             out["avg_sync_freq"] = fs_avg
             out["std_sync_freq"] = fs_std
 
-<<<<<<< HEAD
         out["zmin"] = zmin
         out["total_voltage"] = total_voltage
         out["total_potential"] = phiz
@@ -957,20 +956,6 @@
         zri = +zamp
         zli = -zamp
         h0i = _np.interp(zri, zgrid, phiz)
-=======
-    def calc_canonical_transformation(self, res, total_voltage=None):
-        """."""
-        if total_voltage is None:
-            total_voltage = self.total_voltage
-
-        npts = 100
-        twopi = 2 * _np.pi
-        U0 = self.ring.en_lost_rad
-        E0 = self.ring.energy
-        T0 = self.ring.rev_time
-        vtotal = (total_voltage - U0) / E0 / T0
-        zgrid = self.zgrid
->>>>>>> 20909c21
 
         turn_pts = _root(energy_deviation, x0=zli, method="lm")
         if turn_pts.success:
